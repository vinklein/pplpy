dist: trusty
sudo: required
language: python
notifications:
  slack:
    on_success: never
    on_failure : never
python:
  - "2.7"
  - "3.4"
  - "3.5"
  - "3.6"
# non python dependencies
before_install:
  - sudo apt-get -qq update
  - sudo apt-get install libgmp-dev libppl-dev
  - sudo apt-get install libmpfr-dev
  - sudo apt-get install libmpc-dev
# command to install dependencies
install: 
  - pip install Cython
<<<<<<< HEAD
  - pip install git+https://github.com/aleaxit/gmpy
=======
  - pip install git+https://github.com/videlec/gmpy@setup --no-index --verbose
>>>>>>> 65478870
  - pip install cysignals
  - pip install . --verbose --no-index
# command to run tests
script:
  - cd tests
  - python rundoctest.py
  - python setup.py build_ext --inplace
  - python -c "import testpplpy"
  - python setup2.py build_ext --inplace
  - python -c "import testpplpy2"<|MERGE_RESOLUTION|>--- conflicted
+++ resolved
@@ -17,13 +17,9 @@
   - sudo apt-get install libmpfr-dev
   - sudo apt-get install libmpc-dev
 # command to install dependencies
-install: 
+install:
   - pip install Cython
-<<<<<<< HEAD
-  - pip install git+https://github.com/aleaxit/gmpy
-=======
   - pip install git+https://github.com/videlec/gmpy@setup --no-index --verbose
->>>>>>> 65478870
   - pip install cysignals
   - pip install . --verbose --no-index
 # command to run tests
